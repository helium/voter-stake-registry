use access_control::*;
use account::*;
use anchor_lang::prelude::*;
use anchor_spl::token::{self, Mint};
use context::*;
use error::*;
use spl_governance::addins::voter_weight::VoterWeightAccountType;
use spl_governance::state::{realm, token_owner_record};
use std::{convert::TryFrom, str::FromStr};

mod access_control;
pub mod account;
mod context;
mod error;

// The program address.
declare_id!("Fg6PaFpoGXkYsidMpWTK6W2BeZ7FEfcYkg476zPFsLnS");

/// # Introduction
///
/// The governance registry is an "addin" to the SPL governance program that
/// allows one to both vote with many different ypes of tokens for voting and to
/// scale voting power as a linear function of time locked--subject to some
/// maximum upper bound.
///
/// The flow for voting with this program is as follows:
///
/// - Create a SPL governance realm.
/// - Create a governance registry account.
/// - Add exchange rates for any tokens one wants to deposit. For example,
///   if one wants to vote with tokens A and B, where token B has twice the
///   voting power of token A, then the exchange rate of B would be 2 and the
///   exchange rate of A would be 1.
/// - Create a voter account.
/// - Deposit tokens into this program, with an optional lockup period.
/// - Vote.
///
/// Upon voting with SPL governance, a client is expected to call
/// `decay_voting_power` to get an up to date measurement of a given `Voter`'s
/// voting power for the given slot. If this is not done, then the transaction
/// will fail (since the SPL governance program will require the measurement
/// to be active for the current slot).
///
/// # Interacting with SPL Governance
///
/// This program does not directly interact with SPL governance via CPI.
/// Instead, it simply writes a `VoterWeightRecord` account with a well defined
/// format, which is then used by SPL governance as the voting power measurement
/// for a given user.
///
/// # Max Vote Weight
///
/// Given that one can use multiple tokens to vote, the max vote weight needs
/// to be a function of the total supply of all tokens, converted into a common
/// currency. For example, if you have Token A and Token B, where 1 Token B =
/// 10 Token A, then the `max_vote_weight` should be `supply(A) + supply(B)*10`
/// where both are converted into common decimals. Then, when calculating the
/// weight of an individual voter, one can convert B into A via the given
/// exchange rate, which must be fixed.
///
/// Note that the above also implies that the `max_vote_weight` must fit into
/// a u64.
#[program]
pub mod governance_registry {
    use super::*;

    /// Creates a new voting registrar. There can only be a single registrar
    /// per governance realm.
    pub fn create_registrar(
        ctx: Context<CreateRegistrar>,
        vote_weight_decimals: u8,
        registrar_bump: u8,
    ) -> Result<()> {
        msg!("--------create_registrar--------");
        let registrar = &mut ctx.accounts.registrar;
        registrar.bump = registrar_bump;
        registrar.governance_program_id = ctx.accounts.governance_program_id.key();
        registrar.realm = ctx.accounts.realm.key();
<<<<<<< HEAD
        registrar.realm_community_mint = ctx.accounts.realm_community_mint.key();
        registrar.registrar_authority = ctx.accounts.registrar_authority.key();
        registrar.clawback_authority = ctx.accounts.clawback_authority.key();
=======
        registrar.realm_governing_token_mint = ctx.accounts.realm_governing_token_mint.key();
        registrar.realm_authority = ctx.accounts.realm_authority.key();
>>>>>>> bf620a6b
        registrar.vote_weight_decimals = vote_weight_decimals;
        registrar.time_offset = 0;

        // Verify that "realm_authority" is the expected authority on "realm"
        // and that the mint matches one of the realm mints too.
        let realm = realm::get_realm_data_for_governing_token_mint(
            &registrar.governance_program_id,
            &ctx.accounts.realm.to_account_info(),
            &registrar.realm_governing_token_mint,
        )?;
        require!(
            realm.authority.unwrap() == ctx.accounts.realm_authority.key(),
            ErrorCode::InvalidRealmAuthority
        );

        Ok(())
    }

    /// Creates a new exchange rate for a given mint. This allows a voter to
    /// deposit the mint in exchange for vTokens. There can only be a single
    /// exchange rate per mint.
    ///
    /// WARNING: This can be freely called when any of the rates are empty.
    ///          This should be called immediately upon creation of a Registrar.
    #[access_control(rate_is_empty(&ctx, idx))]
    pub fn create_exchange_rate(
        ctx: Context<CreateExchangeRate>,
        idx: u16,
        mint: Pubkey,
        rate: u64,
        decimals: u8,
    ) -> Result<()> {
        msg!("--------create_exchange_rate--------");
        require!(rate > 0, InvalidRate);
        let registrar = &mut ctx.accounts.registrar;
        registrar.rates[idx as usize] = registrar.new_rate(mint, decimals, rate)?;
        Ok(())
    }

    /// Creates a new voter account. There can only be a single voter per
    /// user wallet.
    pub fn create_voter(
        ctx: Context<CreateVoter>,
        voter_bump: u8,
        voter_weight_record_bump: u8,
    ) -> Result<()> {
        msg!("--------create_voter--------");
        // Forbid creating voter accounts from CPI. The goal is to make automation
        // impossible that weakens some of the limitations intentionally imposed on
        // locked tokens.
        {
            use anchor_lang::solana_program::sysvar::instructions as tx_instructions;
            let ixns = ctx.accounts.instructions.to_account_info();
            let current_index = tx_instructions::load_current_index_checked(&ixns)? as usize;
            let current_ixn = tx_instructions::load_instruction_at_checked(current_index, &ixns)?;
            require!(
                current_ixn.program_id == *ctx.program_id,
                ErrorCode::ForbiddenCpi
            );
        }

        // Load accounts.
        let registrar = &ctx.accounts.registrar;
        let voter = &mut ctx.accounts.voter.load_init()?;
        let voter_weight_record = &mut ctx.accounts.voter_weight_record;

        // Init the voter.
        voter.voter_bump = voter_bump;
        voter.voter_weight_record_bump = voter_weight_record_bump;
        voter.voter_authority = ctx.accounts.voter_authority.key();
        voter.registrar = ctx.accounts.registrar.key();

        // Init the voter weight record.
        voter_weight_record.account_type = VoterWeightAccountType::VoterWeightRecord;
        voter_weight_record.realm = registrar.realm;
        voter_weight_record.governing_token_mint = registrar.realm_governing_token_mint;
        voter_weight_record.governing_token_owner = ctx.accounts.voter_authority.key();

        Ok(())
    }

    /// Creates a new deposit entry and updates it by transferring in tokens.
    pub fn create_deposit(
        ctx: Context<CreateDeposit>,
        kind: LockupKind,
        amount: u64,
        periods: i32,
        allow_clawback: bool,
    ) -> Result<()> {
        msg!("--------create_deposit--------");
        // Creates the new deposit.
        let deposit_id = {
            // Load accounts.
            let registrar = &ctx.accounts.deposit.registrar;
            let voter = &mut ctx.accounts.deposit.voter.load_mut()?;

            // Set the lockup start timestamp.
            let start_ts = registrar.clock_unix_timestamp();

            // Get the exchange rate entry associated with this deposit.
            let er_idx = registrar
                .rates
                .iter()
                .position(|r| r.mint == ctx.accounts.deposit.deposit_mint.key())
                .ok_or(ErrorCode::ExchangeRateEntryNotFound)?;

            // Get and set up the first free deposit entry.
            let free_entry_idx = voter
                .deposits
                .iter()
                .position(|d_entry| !d_entry.is_used)
                .ok_or(ErrorCode::DepositEntryFull)?;
            let d_entry = &mut voter.deposits[free_entry_idx];
            d_entry.is_used = true;
            d_entry.rate_idx = free_entry_idx as u8;
            d_entry.rate_idx = er_idx as u8;
            d_entry.amount_deposited_native = 0;
            d_entry.amount_initially_locked_native = 0;
            d_entry.allow_clawback = allow_clawback;
            d_entry.lockup = Lockup {
                kind,
                start_ts,
                end_ts: start_ts
                    .checked_add(i64::from(periods).checked_mul(kind.period_secs()).unwrap())
                    .unwrap(),
                padding: [0u8; 16],
            };

            free_entry_idx as u8
        };

        // Updates the entry by transferring in tokens.
        let update_ctx = Context::new(ctx.program_id, &mut ctx.accounts.deposit, &[]);
        update_deposit(update_ctx, deposit_id, amount)?;

        Ok(())
    }

    /// Updates a deposit entry by depositing tokens into the registrar in
    /// exchange for *frozen* voting tokens. These tokens are not used for
    /// anything other than displaying the amount in wallets.
    pub fn update_deposit(
        ctx: Context<UpdateDeposit>,
        id: u8,
        amount: u64,
    ) -> Result<()> {
        msg!("--------update_deposit--------");
        let registrar = &ctx.accounts.registrar;
        let voter = &mut ctx.accounts.voter.load_mut()?;

        voter.last_deposit_slot = Clock::get()?.slot;

        // Get the exchange rate entry associated with this deposit.
        let er_idx = registrar
            .rates
            .iter()
            .position(|r| r.mint == ctx.accounts.deposit_mint.key())
            .ok_or(ErrorCode::ExchangeRateEntryNotFound)?;
        let _er_entry = registrar.rates[er_idx];

        require!(voter.deposits.len() > id as usize, InvalidDepositId);
        let d_entry = &mut voter.deposits[id as usize];
        require!(d_entry.is_used, InvalidDepositId);

        // Deposit tokens into the registrar.
        token::transfer(ctx.accounts.transfer_ctx(), amount)?;
        d_entry.amount_deposited_native += amount;

        // Adding funds to a lockup that is already in progress can be complicated
        // for linear vesting schedules because all added funds should be paid out
        // gradually over the remaining lockup duration.
        // The logic used is to wrap up the current lockup, and create a new one
        // for the expected remainder duration.
        let curr_ts = registrar.clock_unix_timestamp();
        d_entry.amount_initially_locked_native -= d_entry.vested(curr_ts)?;
        d_entry.amount_initially_locked_native += amount;
        d_entry.lockup.start_ts = d_entry
            .lockup
            .start_ts
            .checked_add(
                i64::try_from(d_entry.lockup.period_current(curr_ts)?)
                    .unwrap()
                    .checked_mul(d_entry.lockup.kind.period_secs())
                    .unwrap(),
            )
            .unwrap();

<<<<<<< HEAD
        Ok(())
    }

    pub fn clawback(ctx: Context<WithdrawOrClawback>, deposit_id: u8) -> Result<()> {
        msg!("--------clawback--------");
        // Load the accounts.
        let registrar = &ctx.accounts.registrar;
        let voter = &mut ctx.accounts.voter.load_mut()?;
        require!(voter.deposits.len() > deposit_id.into(), InvalidDepositId);
        require!(ctx.accounts.authority.key() == registrar.clawback_authority, InvalidAuthority);

        // Get the deposit being withdrawn from.
        let curr_ts = registrar.clock_unix_timestamp();
        let deposit_entry = &mut voter.deposits[deposit_id as usize];
        require!(
            deposit_entry.allow_clawback,
            ErrorCode::ClawbackNotAllowedOnDeposit
        );
        let amount_not_yet_vested =
            deposit_entry.amount_initially_locked_native - deposit_entry.vested(curr_ts).unwrap();

        // sanity check only
        require!(
            deposit_entry.amount_deposited_native >= amount_not_yet_vested,
            InsufficientVestedTokens
        );

        // Transfer the tokens to withdraw.
        token::transfer(
            ctx.accounts
                .transfer_ctx()
                .with_signer(&[&[registrar.realm.as_ref(), &[registrar.bump]]]),
            amount_not_yet_vested,
        )?;
=======
        let registrar_seeds = registrar_seeds!(registrar);

        // Thaw the account if it's frozen, so that we can mint.
        if ctx.accounts.voting_token.is_frozen() {
            token::thaw_account(ctx.accounts.thaw_ctx().with_signer(&[registrar_seeds]))?;
        }

        // Mint vote tokens to the depositor.
        token::mint_to(
            ctx.accounts.mint_to_ctx().with_signer(&[registrar_seeds]),
            amount,
        )?;

        // Freeze the vote tokens; they are just used for UIs + accounting.
        token::freeze_account(ctx.accounts.freeze_ctx().with_signer(&[registrar_seeds]))?;
>>>>>>> bf620a6b

        // Update deposit book keeping.
        deposit_entry.amount_deposited_native -= amount_not_yet_vested;
        deposit_entry.amount_initially_locked_native = 0;
        deposit_entry.lockup.kind = LockupKind::None;

        Ok(())
    }
    /// Withdraws tokens from a deposit entry, if they are unlocked according
    /// to a vesting schedule.
    ///
    /// `amount` is in units of the native currency being withdrawn.
    pub fn withdraw(ctx: Context<WithdrawOrClawback>, deposit_id: u8, amount: u64) -> Result<()> {
        msg!("--------withdraw--------");
        // Load the accounts.
        let registrar = &ctx.accounts.registrar;
        let voter = &mut ctx.accounts.voter.load_mut()?;
        require!(voter.deposits.len() > deposit_id.into(), InvalidDepositId);
        require!(ctx.accounts.authority.key() == voter.voter_authority, InvalidAuthority);

        // Governance may forbid withdraws, for example when engaged in a vote.
<<<<<<< HEAD
        let token_owner = voter.voter_authority;
        let token_owner_record_address_seeds =
            token_owner_record::get_token_owner_record_address_seeds(
=======
        let token_owner_record_data =
            token_owner_record::get_token_owner_record_data_for_realm_and_governing_mint(
                &registrar.governance_program_id,
                &ctx.accounts.token_owner_record.to_account_info(),
>>>>>>> bf620a6b
                &registrar.realm,
                &registrar.realm_governing_token_mint,
            )?;
        let token_owner = ctx.accounts.voter_authority.key();
        require!(
            token_owner_record_data.governing_token_owner == token_owner,
            InvalidTokenOwnerRecord
        );
        token_owner_record_data.assert_can_withdraw_governing_tokens()?;

        // Must not withdraw in the same slot as depositing, to prevent people
        // depositing, having the vote weight updated, withdrawing and then
        // voting.
        require!(
            voter.last_deposit_slot < Clock::get()?.slot,
            ErrorCode::InvalidToDepositAndWithdrawInOneSlot
        );

        // Get the deposit being withdrawn from.
        let curr_ts = registrar.clock_unix_timestamp();
        let deposit_entry = &mut voter.deposits[deposit_id as usize];
        require!(deposit_entry.is_used, InvalidDepositId);
        require!(
            deposit_entry.amount_withdrawable(curr_ts) >= amount,
            InsufficientVestedTokens
        );
        // technically unnecessary
        require!(
            deposit_entry.amount_deposited_native >= amount,
            InsufficientVestedTokens
        );

        // Get the exchange rate for the token being withdrawn.
        let er_idx = registrar
            .rates
            .iter()
            .position(|r| r.mint == ctx.accounts.withdraw_mint.key())
            .ok_or(ErrorCode::ExchangeRateEntryNotFound)?;
        let _er_entry = registrar.rates[er_idx];
        require!(
            er_idx == deposit_entry.rate_idx as usize,
            ErrorCode::InvalidMint
        );

        // Update deposit book keeping.
        deposit_entry.amount_deposited_native -= amount;

        let registrar_seeds = registrar_seeds!(registrar);

        // Transfer the tokens to withdraw.
        token::transfer(
            ctx.accounts.transfer_ctx().with_signer(&[registrar_seeds]),
            amount,
        )?;

<<<<<<< HEAD
=======
        // Unfreeze the voting token.
        token::thaw_account(ctx.accounts.thaw_ctx().with_signer(&[registrar_seeds]))?;

        // Burn the voting tokens.
        token::burn(ctx.accounts.burn_ctx(), amount)?;

        // Re-freeze the vote token.
        token::freeze_account(ctx.accounts.freeze_ctx().with_signer(&[registrar_seeds]))?;

>>>>>>> bf620a6b
        Ok(())
    }

    /// Close an empty deposit, allowing it to be reused in the future
    pub fn close_deposit(ctx: Context<CloseDeposit>, deposit_id: u8) -> Result<()> {
        msg!("--------close_deposit--------");
        let voter = &mut ctx.accounts.voter.load_mut()?;

        require!(voter.deposits.len() > deposit_id as usize, InvalidDepositId);
        let d = &mut voter.deposits[deposit_id as usize];
        require!(d.is_used, InvalidDepositId);
        require!(d.amount_deposited_native == 0, VotingTokenNonZero);

        // Deposits that have clawback enabled are guaranteed to live until the end
        // of their locking period. That ensures a deposit can't be closed and reopenend
        // with a different locking kind or locking end time before funds are deposited.
        if d.allow_clawback {
            require!(d.lockup.end_ts < Clock::get()?.unix_timestamp, DepositStillLocked);
        }

        d.is_used = false;
        Ok(())
    }

    /// Resets a lockup to start at the current slot timestamp and to last for
    /// `periods`, which must be >= the number of periods left on the lockup.
    /// This will re-lock any non-withdrawn vested funds.
    pub fn reset_lockup(ctx: Context<UpdateSchedule>, deposit_id: u8, periods: i64) -> Result<()> {
        msg!("--------reset_lockup--------");
        let registrar = &ctx.accounts.registrar;
        let voter = &mut ctx.accounts.voter.load_mut()?;
        require!(voter.deposits.len() > deposit_id as usize, InvalidDepositId);

        let d = &mut voter.deposits[deposit_id as usize];
        require!(d.is_used, InvalidDepositId);

        // The lockup period can only be increased.
        let curr_ts = registrar.clock_unix_timestamp();
        require!(
            periods as u64 >= d.lockup.periods_left(curr_ts)?,
            InvalidDays
        );

        // TODO: Check for correctness
        d.amount_initially_locked_native = d.amount_deposited_native;

        d.lockup.start_ts = curr_ts;
        d.lockup.end_ts = curr_ts
            .checked_add(periods.checked_mul(d.lockup.kind.period_secs()).unwrap())
            .unwrap();

        Ok(())
    }

    /// Calculates the lockup-scaled, time-decayed voting power for the given
    /// voter and writes it into a `VoteWeightRecord` account to be used by
    /// the SPL governance program.
    ///
    /// This "revise" instruction should be called in the same transaction,
    /// immediately before voting.
    pub fn update_voter_weight_record(ctx: Context<UpdateVoterWeightRecord>) -> Result<()> {
        msg!("--------update_voter_weight_record--------");
        let registrar = &ctx.accounts.registrar;
        let voter = ctx.accounts.voter.load()?;
        let record = &mut ctx.accounts.voter_weight_record;
        record.voter_weight = voter.weight(&registrar)?;
        record.voter_weight_expiry = Some(Clock::get()?.slot);

        Ok(())
    }

    /// Calculates the max vote weight for the registry. This is a function
    /// of the total supply of all exchange rate mints, converted into a
    /// common currency with a common number of decimals.
    ///
    /// Note that this method is only safe to use if the cumulative supply for
    /// all tokens fits into a u64 *after* converting into common decimals, as
    /// defined by the registrar's `rate_decimal` field.
    pub fn update_max_vote_weight<'info>(
        ctx: Context<'_, '_, '_, 'info, UpdateMaxVoteWeight<'info>>,
    ) -> Result<()> {
        msg!("--------update_max_vote_weight--------");
        let registrar = &ctx.accounts.registrar;
        let _max_vote_weight = {
            let total: Result<u64> = ctx
                .remaining_accounts
                .iter()
                .map(|acc| Account::<Mint>::try_from(acc))
                .collect::<std::result::Result<Vec<Account<Mint>>, ProgramError>>()?
                .iter()
                .try_fold(0u64, |sum, m| {
                    let er_idx = registrar
                        .rates
                        .iter()
                        .position(|r| r.mint == m.key())
                        .ok_or(ErrorCode::ExchangeRateEntryNotFound)?;
                    let er_entry = registrar.rates[er_idx];
                    let amount = er_entry.convert(m.supply);
                    let total = sum.checked_add(amount).unwrap();
                    Ok(total)
                });
            total?
                .checked_mul(FIXED_VOTE_WEIGHT_FACTOR + LOCKING_VOTE_WEIGHT_FACTOR)
                .unwrap()
        };
        // TODO: SPL governance has not yet implemented this feature.
        //       When it has, probably need to write the result into an account,
        //       similar to VoterWeightRecord.
        Ok(())
    }

    /// Closes the voter account, allowing one to retrieve rent exemption SOL.
    /// Only accounts with no remaining deposits can be closed.
    pub fn close_voter(ctx: Context<CloseVoter>) -> Result<()> {
        msg!("--------close_voter--------");
        let voter = &ctx.accounts.voter.load()?;
        let amount = voter.deposits.iter().fold(0u64, |sum, d| {
            sum.checked_add(d.amount_deposited_native).unwrap()
        });
        require!(amount == 0, VotingTokenNonZero);
        Ok(())
    }

    pub fn set_time_offset(ctx: Context<SetTimeOffset>, time_offset: i64) -> Result<()> {
        msg!("--------set_time_offset--------");
        let allowed_program =
            Pubkey::from_str("GovernanceProgram11111111111111111111111111").unwrap();
        let registrar = &mut ctx.accounts.registrar;
        require!(
            registrar.governance_program_id == allowed_program,
            ErrorCode::DebugInstruction
        );
        registrar.time_offset = time_offset;
        Ok(())
    }
}<|MERGE_RESOLUTION|>--- conflicted
+++ resolved
@@ -76,14 +76,9 @@
         registrar.bump = registrar_bump;
         registrar.governance_program_id = ctx.accounts.governance_program_id.key();
         registrar.realm = ctx.accounts.realm.key();
-<<<<<<< HEAD
-        registrar.realm_community_mint = ctx.accounts.realm_community_mint.key();
-        registrar.registrar_authority = ctx.accounts.registrar_authority.key();
-        registrar.clawback_authority = ctx.accounts.clawback_authority.key();
-=======
         registrar.realm_governing_token_mint = ctx.accounts.realm_governing_token_mint.key();
         registrar.realm_authority = ctx.accounts.realm_authority.key();
->>>>>>> bf620a6b
+        registrar.clawback_authority = ctx.accounts.clawback_authority.key();
         registrar.vote_weight_decimals = vote_weight_decimals;
         registrar.time_offset = 0;
 
@@ -271,7 +266,6 @@
             )
             .unwrap();
 
-<<<<<<< HEAD
         Ok(())
     }
 
@@ -300,29 +294,13 @@
         );
 
         // Transfer the tokens to withdraw.
+        let registrar_seeds = registrar_seeds!(registrar);
         token::transfer(
             ctx.accounts
                 .transfer_ctx()
-                .with_signer(&[&[registrar.realm.as_ref(), &[registrar.bump]]]),
+                .with_signer(&[registrar_seeds]),
             amount_not_yet_vested,
         )?;
-=======
-        let registrar_seeds = registrar_seeds!(registrar);
-
-        // Thaw the account if it's frozen, so that we can mint.
-        if ctx.accounts.voting_token.is_frozen() {
-            token::thaw_account(ctx.accounts.thaw_ctx().with_signer(&[registrar_seeds]))?;
-        }
-
-        // Mint vote tokens to the depositor.
-        token::mint_to(
-            ctx.accounts.mint_to_ctx().with_signer(&[registrar_seeds]),
-            amount,
-        )?;
-
-        // Freeze the vote tokens; they are just used for UIs + accounting.
-        token::freeze_account(ctx.accounts.freeze_ctx().with_signer(&[registrar_seeds]))?;
->>>>>>> bf620a6b
 
         // Update deposit book keeping.
         deposit_entry.amount_deposited_native -= amount_not_yet_vested;
@@ -344,20 +322,14 @@
         require!(ctx.accounts.authority.key() == voter.voter_authority, InvalidAuthority);
 
         // Governance may forbid withdraws, for example when engaged in a vote.
-<<<<<<< HEAD
-        let token_owner = voter.voter_authority;
-        let token_owner_record_address_seeds =
-            token_owner_record::get_token_owner_record_address_seeds(
-=======
         let token_owner_record_data =
             token_owner_record::get_token_owner_record_data_for_realm_and_governing_mint(
                 &registrar.governance_program_id,
                 &ctx.accounts.token_owner_record.to_account_info(),
->>>>>>> bf620a6b
                 &registrar.realm,
                 &registrar.realm_governing_token_mint,
             )?;
-        let token_owner = ctx.accounts.voter_authority.key();
+        let token_owner = voter.voter_authority;
         require!(
             token_owner_record_data.governing_token_owner == token_owner,
             InvalidTokenOwnerRecord
@@ -401,26 +373,13 @@
         // Update deposit book keeping.
         deposit_entry.amount_deposited_native -= amount;
 
+        // Transfer the tokens to withdraw.
         let registrar_seeds = registrar_seeds!(registrar);
-
-        // Transfer the tokens to withdraw.
         token::transfer(
             ctx.accounts.transfer_ctx().with_signer(&[registrar_seeds]),
             amount,
         )?;
 
-<<<<<<< HEAD
-=======
-        // Unfreeze the voting token.
-        token::thaw_account(ctx.accounts.thaw_ctx().with_signer(&[registrar_seeds]))?;
-
-        // Burn the voting tokens.
-        token::burn(ctx.accounts.burn_ctx(), amount)?;
-
-        // Re-freeze the vote token.
-        token::freeze_account(ctx.accounts.freeze_ctx().with_signer(&[registrar_seeds]))?;
-
->>>>>>> bf620a6b
         Ok(())
     }
 
